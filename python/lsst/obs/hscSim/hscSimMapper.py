from lsst.obs.hsc import HscMapper
from .deprecated import deprecated

<<<<<<< HEAD
import os
import pwd

from lsst.daf.butlerUtils import CameraMapper
import lsst.afw.image.utils as afwImageUtils
import lsst.afw.image as afwImage
import lsst.afw.math as afwMath
import lsst.afw.geom as afwGeom
import lsst.pex.policy as pexPolicy
from .hscSimLib import HscDistortion

try: # just to let meas_mosaic be an optional dependency
    from lsst.meas.mosaic import applyMosaicResults
except ImportError:
    applyMosaicResults = None

class HscSimMapper(CameraMapper):
    """Provides abstract-physical mapping for HSC Simulation data"""
    
    def __init__(self, **kwargs):
        policyFile = pexPolicy.DefaultPolicyFile("obs_subaru", "HscSimMapper.paf", "policy")
        policy = pexPolicy.Policy(policyFile)
        if not kwargs.get('root', None):
            try:
                kwargs['root'] = os.path.join(os.environ.get('SUPRIME_DATA_DIR'), 'HSC')
            except:
                raise RuntimeError("Either $SUPRIME_DATA_DIR or root= must be specified")
        if not kwargs.get('calibRoot', None):
            kwargs['calibRoot'] = os.path.join(kwargs['root'], 'CALIB')

        super(HscSimMapper, self).__init__(policy, policyFile.getRepositoryPath(), **kwargs)
        
        # Distortion isn't pluggable, so we'll put in our own
        elevation = 45 * afwGeom.degrees
        distortion = HscDistortion(elevation)
        self.camera.setDistortion(distortion)
        
        # SDSS g': http://www.naoj.org/Observing/Instruments/SCam/txt/g.txt
        # SDSS r': http://www.naoj.org/Observing/Instruments/SCam/txt/r.txt
        # SDSS i': http://www.naoj.org/Observing/Instruments/SCam/txt/i.txt
        # SDSS z': http://www.naoj.org/Observing/Instruments/SCam/txt/z.txt
        # y-band: Shimasaku et al., 2005, PASJ, 57, 447

        afwImageUtils.defineFilter(name='g', lambdaEff=477, alias=['W-S-G+'])
        afwImageUtils.defineFilter(name='r', lambdaEff=623, alias=['W-S-R+'])
        afwImageUtils.defineFilter(name='i', lambdaEff=775, alias=['W-S-I+'])
        afwImageUtils.defineFilter(name='z', lambdaEff=925, alias=['W-S-Z+'])
        afwImageUtils.defineFilter(name='y', lambdaEff=990, alias=['W-S-ZR'])
        
        self.filters = {
            "W-J-B"   : "B",
            "W-S-G+"  : "g",
            "W-S-R+"  : "r",
            "W-S-I+"  : "i",
            "W-S-Z+"  : "z",
            "W-S-ZR"  : "y",
            }

    def std_camera(self, item, dataId):
        """Standardize a camera dataset by converting it to a camera object."""
        return self.camera

    @staticmethod
    def _flipChipsLR(exp, wcs, dataId, dims=None):
        """Flip the chip left/right or top/bottom. Process either/and the pixels and wcs
Most chips are flipped L/R, but the rotated ones (100..103) are flipped T/B
        """
        flipLR, flipTB = (False, True) if dataId['ccd'] in (100, 101, 102, 103) else (True, False)
        if exp:
            exp.setMaskedImage(afwMath.flipImage(exp.getMaskedImage(), flipLR, flipTB))
        if wcs:
            wcs.flipImage(flipLR, flipTB, exp.getDimensions() if dims is None else dims)
        
        return exp

    def std_raw_md(self, md, dataId):
        if False:            # no std_raw_md in baseclass
            md = super(HscSimMapper, self).std_raw_md(md, dataId) # not present in baseclass
        #
        # We need to flip the WCS defined by the metadata in case anyone ever constructs a Wcs from it
        #
        wcs = afwImage.makeWcs(md)
        self._flipChipsLR(None, wcs, dataId, dims=afwGeom.ExtentI(md.get("NAXIS1"), md.get("NAXIS2")))
        wcsR = afwImage.Wcs(wcs.getSkyOrigin().getPosition(), wcs.getPixelOrigin(), wcs.getCDMatrix()*0.992)
        wcsMd = wcsR.getFitsMetadata()

        for k in wcsMd.names():
            md.set(k, wcsMd.get(k))

        return md
    
    def std_raw(self, item, dataId):
        exp = super(HscSimMapper, self).std_raw(item, dataId)

        return self._flipChipsLR(exp, exp.getWcs(), dataId)
    
    def _extractAmpId(self, dataId):
        return (self._extractDetectorName(dataId), 0, 0)

    def _extractDetectorName(self, dataId):
        return int("%(ccd)d" % dataId)

    def getDataId(self, visit, ccdId):
        """get dataId dict from visit and ccd identifier

        @param visit 32 or 64-bit depending on camera
        @param ccdId same as ccd.getId().getSerial()
        """
        dataId = {"visit": visit, "ccd": ccdId}
        return dataId

    def _computeCcdExposureId(self, dataId):
        """Compute the 64-bit (long) identifier for a CCD exposure.

        @param dataId (dict) Data identifier with visit, ccd
        """
        pathId = self._transformId(dataId)
        visit = pathId['visit']
        ccd = pathId['ccd']
        return visit*200 + ccd

    def bypass_ccdExposureId(self, datasetType, pythonType, location, dataId):
        return self._computeCcdExposureId(dataId)

    def bypass_ccdExposureId_bits(self, datasetType, pythonType, location, dataId):
        """How many bits are required for the maximum exposure ID"""
        return 32 # just a guess, but this leaves plenty of space for sources

    def build_ubercalexp(self, dataId, butler):
        if applyMosaicResults is None:
            raise RuntimeError("Cannot apply mosaic outputs to calexp: meas_mosaic could not be imported")
        dataRef = butler.dataRef("calexp", **dataId)
        return applyMosaicResults(dataRef)

    def _computeCoaddExposureId(self, dataId, singleFilter):
        """Compute the 64-bit (long) identifier for a coadd.

        @param dataId (dict)       Data identifier with tract and patch.
        @param singleFilter (bool) True means the desired ID is for a single- 
                                   filter coadd, in which case dataId
                                   must contain filter.
        """
        # FIXME: this bit allocation is for LSST's huge-tract skymaps, and needs
        # to be updated to something more appropriate for Subaru
        # (actually, it shouldn't be the mapper's job at all; see #2797).
        tract = long(dataId['tract'])
        if tract < 0 or tract >= 128:
            raise RuntimeError('tract not in range [0,128)')
        patchX, patchY = map(int, dataId['patch'].split(','))
        for p in (patchX, patchY):
            if p < 0 or p >= 2**13:
                raise RuntimeError('patch component not in range [0, 8192)')
        id = (tract * 2**13 + patchX) * 2**13 + patchY
        if singleFilter:
            return id * 8 + self.filterIdMap[dataId['filter']]
        return id

    def bypass_deepCoaddId(self, datasetType, pythonType, location, dataId):
        return self._computeCoaddExposureId(dataId, True)
    def bypass_deepCoaddId_bits(self, datasetType, pythonType, location, dataId):
        return 1 + 7 + 13*2 + 3

    @classmethod
    def getEupsProductName(cls):
        return "obs_subaru"

    @classmethod
    def getCameraName(cls):
        return "hscSim"
=======
class HscSimMapper(HscMapper):
    def __init__(self, *args, **kwargs):
        deprecated("HscSimMapper", "HscMapper")
        super(HscSimMapper, self).__init__(*args, **kwargs)
>>>>>>> 3a2a5bab
<|MERGE_RESOLUTION|>--- conflicted
+++ resolved
@@ -1,179 +1,7 @@
 from lsst.obs.hsc import HscMapper
 from .deprecated import deprecated
 
-<<<<<<< HEAD
-import os
-import pwd
-
-from lsst.daf.butlerUtils import CameraMapper
-import lsst.afw.image.utils as afwImageUtils
-import lsst.afw.image as afwImage
-import lsst.afw.math as afwMath
-import lsst.afw.geom as afwGeom
-import lsst.pex.policy as pexPolicy
-from .hscSimLib import HscDistortion
-
-try: # just to let meas_mosaic be an optional dependency
-    from lsst.meas.mosaic import applyMosaicResults
-except ImportError:
-    applyMosaicResults = None
-
-class HscSimMapper(CameraMapper):
-    """Provides abstract-physical mapping for HSC Simulation data"""
-    
-    def __init__(self, **kwargs):
-        policyFile = pexPolicy.DefaultPolicyFile("obs_subaru", "HscSimMapper.paf", "policy")
-        policy = pexPolicy.Policy(policyFile)
-        if not kwargs.get('root', None):
-            try:
-                kwargs['root'] = os.path.join(os.environ.get('SUPRIME_DATA_DIR'), 'HSC')
-            except:
-                raise RuntimeError("Either $SUPRIME_DATA_DIR or root= must be specified")
-        if not kwargs.get('calibRoot', None):
-            kwargs['calibRoot'] = os.path.join(kwargs['root'], 'CALIB')
-
-        super(HscSimMapper, self).__init__(policy, policyFile.getRepositoryPath(), **kwargs)
-        
-        # Distortion isn't pluggable, so we'll put in our own
-        elevation = 45 * afwGeom.degrees
-        distortion = HscDistortion(elevation)
-        self.camera.setDistortion(distortion)
-        
-        # SDSS g': http://www.naoj.org/Observing/Instruments/SCam/txt/g.txt
-        # SDSS r': http://www.naoj.org/Observing/Instruments/SCam/txt/r.txt
-        # SDSS i': http://www.naoj.org/Observing/Instruments/SCam/txt/i.txt
-        # SDSS z': http://www.naoj.org/Observing/Instruments/SCam/txt/z.txt
-        # y-band: Shimasaku et al., 2005, PASJ, 57, 447
-
-        afwImageUtils.defineFilter(name='g', lambdaEff=477, alias=['W-S-G+'])
-        afwImageUtils.defineFilter(name='r', lambdaEff=623, alias=['W-S-R+'])
-        afwImageUtils.defineFilter(name='i', lambdaEff=775, alias=['W-S-I+'])
-        afwImageUtils.defineFilter(name='z', lambdaEff=925, alias=['W-S-Z+'])
-        afwImageUtils.defineFilter(name='y', lambdaEff=990, alias=['W-S-ZR'])
-        
-        self.filters = {
-            "W-J-B"   : "B",
-            "W-S-G+"  : "g",
-            "W-S-R+"  : "r",
-            "W-S-I+"  : "i",
-            "W-S-Z+"  : "z",
-            "W-S-ZR"  : "y",
-            }
-
-    def std_camera(self, item, dataId):
-        """Standardize a camera dataset by converting it to a camera object."""
-        return self.camera
-
-    @staticmethod
-    def _flipChipsLR(exp, wcs, dataId, dims=None):
-        """Flip the chip left/right or top/bottom. Process either/and the pixels and wcs
-Most chips are flipped L/R, but the rotated ones (100..103) are flipped T/B
-        """
-        flipLR, flipTB = (False, True) if dataId['ccd'] in (100, 101, 102, 103) else (True, False)
-        if exp:
-            exp.setMaskedImage(afwMath.flipImage(exp.getMaskedImage(), flipLR, flipTB))
-        if wcs:
-            wcs.flipImage(flipLR, flipTB, exp.getDimensions() if dims is None else dims)
-        
-        return exp
-
-    def std_raw_md(self, md, dataId):
-        if False:            # no std_raw_md in baseclass
-            md = super(HscSimMapper, self).std_raw_md(md, dataId) # not present in baseclass
-        #
-        # We need to flip the WCS defined by the metadata in case anyone ever constructs a Wcs from it
-        #
-        wcs = afwImage.makeWcs(md)
-        self._flipChipsLR(None, wcs, dataId, dims=afwGeom.ExtentI(md.get("NAXIS1"), md.get("NAXIS2")))
-        wcsR = afwImage.Wcs(wcs.getSkyOrigin().getPosition(), wcs.getPixelOrigin(), wcs.getCDMatrix()*0.992)
-        wcsMd = wcsR.getFitsMetadata()
-
-        for k in wcsMd.names():
-            md.set(k, wcsMd.get(k))
-
-        return md
-    
-    def std_raw(self, item, dataId):
-        exp = super(HscSimMapper, self).std_raw(item, dataId)
-
-        return self._flipChipsLR(exp, exp.getWcs(), dataId)
-    
-    def _extractAmpId(self, dataId):
-        return (self._extractDetectorName(dataId), 0, 0)
-
-    def _extractDetectorName(self, dataId):
-        return int("%(ccd)d" % dataId)
-
-    def getDataId(self, visit, ccdId):
-        """get dataId dict from visit and ccd identifier
-
-        @param visit 32 or 64-bit depending on camera
-        @param ccdId same as ccd.getId().getSerial()
-        """
-        dataId = {"visit": visit, "ccd": ccdId}
-        return dataId
-
-    def _computeCcdExposureId(self, dataId):
-        """Compute the 64-bit (long) identifier for a CCD exposure.
-
-        @param dataId (dict) Data identifier with visit, ccd
-        """
-        pathId = self._transformId(dataId)
-        visit = pathId['visit']
-        ccd = pathId['ccd']
-        return visit*200 + ccd
-
-    def bypass_ccdExposureId(self, datasetType, pythonType, location, dataId):
-        return self._computeCcdExposureId(dataId)
-
-    def bypass_ccdExposureId_bits(self, datasetType, pythonType, location, dataId):
-        """How many bits are required for the maximum exposure ID"""
-        return 32 # just a guess, but this leaves plenty of space for sources
-
-    def build_ubercalexp(self, dataId, butler):
-        if applyMosaicResults is None:
-            raise RuntimeError("Cannot apply mosaic outputs to calexp: meas_mosaic could not be imported")
-        dataRef = butler.dataRef("calexp", **dataId)
-        return applyMosaicResults(dataRef)
-
-    def _computeCoaddExposureId(self, dataId, singleFilter):
-        """Compute the 64-bit (long) identifier for a coadd.
-
-        @param dataId (dict)       Data identifier with tract and patch.
-        @param singleFilter (bool) True means the desired ID is for a single- 
-                                   filter coadd, in which case dataId
-                                   must contain filter.
-        """
-        # FIXME: this bit allocation is for LSST's huge-tract skymaps, and needs
-        # to be updated to something more appropriate for Subaru
-        # (actually, it shouldn't be the mapper's job at all; see #2797).
-        tract = long(dataId['tract'])
-        if tract < 0 or tract >= 128:
-            raise RuntimeError('tract not in range [0,128)')
-        patchX, patchY = map(int, dataId['patch'].split(','))
-        for p in (patchX, patchY):
-            if p < 0 or p >= 2**13:
-                raise RuntimeError('patch component not in range [0, 8192)')
-        id = (tract * 2**13 + patchX) * 2**13 + patchY
-        if singleFilter:
-            return id * 8 + self.filterIdMap[dataId['filter']]
-        return id
-
-    def bypass_deepCoaddId(self, datasetType, pythonType, location, dataId):
-        return self._computeCoaddExposureId(dataId, True)
-    def bypass_deepCoaddId_bits(self, datasetType, pythonType, location, dataId):
-        return 1 + 7 + 13*2 + 3
-
-    @classmethod
-    def getEupsProductName(cls):
-        return "obs_subaru"
-
-    @classmethod
-    def getCameraName(cls):
-        return "hscSim"
-=======
 class HscSimMapper(HscMapper):
     def __init__(self, *args, **kwargs):
         deprecated("HscSimMapper", "HscMapper")
-        super(HscSimMapper, self).__init__(*args, **kwargs)
->>>>>>> 3a2a5bab
+        super(HscSimMapper, self).__init__(*args, **kwargs)